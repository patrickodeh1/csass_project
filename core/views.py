from django.shortcuts import render, redirect, get_object_or_404
from django.contrib.auth import login, logout, authenticate, update_session_auth_hash
from django.contrib.auth.decorators import login_required
from django.contrib import messages
from django.db.models import Q, Sum, Count
from django.http import JsonResponse, HttpResponse, HttpResponseForbidden
from django.utils import timezone
from django.core.paginator import Paginator
from datetime import datetime, timedelta
from django.contrib.auth.views import (
    PasswordResetView, PasswordResetDoneView, 
    PasswordResetConfirmView, PasswordResetCompleteView
)
import csv
from django.urls import reverse_lazy
from .models import (Booking, Client, PayrollPeriod, PayrollAdjustment, 
                     SystemConfig, AvailableTimeSlot, AuditLog, User)
from .forms import (LoginForm, BookingForm, CancelBookingForm,
                    PayrollAdjustmentForm, AvailableTimeSlotForm, UserForm, SystemConfigForm, CustomPasswordResetForm, CustomSetPasswordForm, CustomPasswordChangeForm)
from .decorators import group_required, admin_required, remote_agent_required
from .utils import (get_current_payroll_period, get_payroll_periods, send_booking_confirmation,
                    send_booking_cancellation, check_booking_conflicts)
from django.utils.crypto import get_random_string
from calendar import monthcalendar
import logging
from datetime import datetime, date, time, timedelta 


# Set up logging
logger = logging.getLogger(__name__)


# ============================================================
# Authentication Views
# ============================================================
def login_view(request):
    if request.user.is_authenticated:
        return redirect('calendar')
    
    if request.method == 'POST':
        form = LoginForm(request, data=request.POST)
        username = request.POST.get('username')
        
        # Get user by username to check lock status
        try:
            user = User.objects.get(username=username)
            
            # Check if account is locked
            if user.is_account_locked():
                messages.error(request, 'Account is locked due to too many failed login attempts. Please try again in 30 minutes.')
                return render(request, 'login.html', {'form': form})
            
        except User.DoesNotExist:
            pass  # Will be handled by form validation
        
        if form.is_valid():
            user = form.get_user()
            login(request, user)
            
            # Reset failed login attempts on successful login
            user.reset_failed_login_attempts()
            
            # Handle remember me
            if not form.cleaned_data.get('remember_me'):
                request.session.set_expiry(0)
            
            messages.success(request, f'Welcome back, {user.get_full_name()}!')
            return redirect('calendar')
        else:
            # Increment failed login attempts
            if username:
                try:
                    user = User.objects.get(username=username)
                    user.increment_failed_login()
                    
                    # Show attempts remaining
                    from django.conf import settings
                    max_attempts = getattr(settings, 'MAX_LOGIN_ATTEMPTS', 5)
                    remaining = max_attempts - user.failed_login_attempts
                    if remaining > 0:
                        messages.warning(request, f'Invalid credentials. {remaining} attempts remaining before account is locked.')
                except User.DoesNotExist:
                    messages.error(request, 'Invalid username or password.')
    else:
        form = LoginForm()
    
    return render(request, 'login.html', {'form': form})

@login_required
def logout_view(request):
    logout(request)
    messages.info(request, 'You have been logged out successfully.')
    return redirect('login')

# ============================================================
# Password Reset Views
# ============================================================

class CustomPasswordResetView(PasswordResetView):
    template_name = 'password_reset.html'
    email_template_name = 'emails/password_reset_email.txt'
    subject_template_name = 'emails/password_reset_subject.txt'
    form_class = CustomPasswordResetForm  # This should be PasswordResetForm (email only)
    success_url = reverse_lazy('password_reset_done')
    html_email_template_name = 'emails/password_reset_email.html'
    def form_valid(self, form):
        messages.success(self.request, 'Password reset email has been sent. Please check your inbox.')
        return super().form_valid(form)

class CustomPasswordResetDoneView(PasswordResetDoneView):
    template_name = 'password_reset_done.html'

class CustomPasswordResetConfirmView(PasswordResetConfirmView):
    template_name = 'password_reset_confirm.html'
    form_class = CustomSetPasswordForm
    success_url = reverse_lazy('password_reset_complete')
    
    def form_valid(self, form):
        # Save the user first
        response = super().form_valid(form)
        
        # Now save plain text password
        user = form.user
        new_password = form.cleaned_data['new_password1']
        user.plain_text_password = new_password
        user.save(update_fields=['plain_text_password'])
        
        messages.success(self.request, 'Your password has been reset successfully!')
        return response

class CustomPasswordResetCompleteView(PasswordResetCompleteView):
    template_name = 'password_reset_complete.html'

@login_required
def password_change_view(request):
    if request.method == 'POST':
        form = CustomPasswordChangeForm(request.user, request.POST)
        if form.is_valid():
            user = form.save()
            
            # SAVE PLAIN TEXT PASSWORD
            new_password = form.cleaned_data['new_password']
            user.plain_text_password = new_password
            user.save(update_fields=['plain_text_password'])
            
            update_session_auth_hash(request, user)  # Keep user logged in
            
            # Mark temp credential as used
            try:
                from .models import TemporaryCredential
                if hasattr(user, 'temp_credential'):
                    user.temp_credential.mark_as_used()
            except:
                pass
            
            messages.success(request, 'Password changed successfully!')
            return redirect('calendar')
        else:
            for error in form.non_field_errors():
                messages.error(request, error)
            for field, errors in form.errors.items():
                for error in errors:
                    messages.error(request, error)
    else:
        form = CustomPasswordChangeForm(request.user)
    
    return render(request, 'password_change.html', {'form': form})
    
# ============================================================
# Calendar & Booking Views
# ============================================================
@login_required
def calendar_view(request):
    """Calendar view with role-based booking visibility and correct weekday alignment"""
    from datetime import date as date_class
    
    # Get filter parameters
    salesman_id = request.GET.get('salesman')
    appointment_type = request.GET.get('type')
    view_mode = request.GET.get('view', 'month')
    date_str = request.GET.get('date')
    
    # Parse date or use current
    if date_str:
        try:
            current_date = datetime.strptime(date_str, '%Y-%m-%d').date()
        except ValueError:
            current_date = timezone.now().date()
    else:
        current_date = timezone.now().date()
    
    # Calculate date range based on view mode
    if view_mode == 'month':
        start_date = current_date.replace(day=1)
        if current_date.month == 12:
            end_date = current_date.replace(year=current_date.year + 1, month=1, day=1) - timedelta(days=1)
        else:
            end_date = current_date.replace(month=current_date.month + 1, day=1) - timedelta(days=1)
        
        # Calculate navigation dates
        if current_date.month == 1:
            prev_month = current_date.replace(year=current_date.year - 1, month=12, day=1)
        else:
            prev_month = current_date.replace(month=current_date.month - 1, day=1)
        
        if current_date.month == 12:
            next_month = current_date.replace(year=current_date.year + 1, month=1, day=1)
        else:
            next_month = current_date.replace(month=current_date.month + 1, day=1)
        
        # Generate calendar grid with Sunday as first day
        import calendar
        calendar.setfirstweekday(calendar.SUNDAY)  # Set Sunday as first day
        cal = calendar.monthcalendar(current_date.year, current_date.month)
        
        calendar_weeks = []
        for week in cal:
            week_data = []
            for day in week:
                if day == 0:
                    week_data.append({
                        'day': 0,
                        'is_current_month': False,
                        'available_slots': [],
                        'pending_bookings': [],
                        'confirmed_bookings': [],
                        'declined_bookings': [],
                        'appointments': [],  # For salesmen
                    })
                else:
                    day_date = date_class(current_date.year, current_date.month, day)
                    week_data.append({
                        'day': day,
                        'date': day_date,
                        'is_current_month': True,
                        'available_slots': [],
                        'pending_bookings': [],
                        'confirmed_bookings': [],
                        'declined_bookings': [],
                        'appointments': [],  # For salesmen
                    })
            calendar_weeks.append(week_data)
        
        week_days = None
        prev_date = None
        next_date = None
        
    elif view_mode == 'week':
        # Calculate week starting on Sunday
        days_since_sunday = current_date.weekday()  # 0=Mon, 1=Tue, ..., 6=Sun
        start_date = current_date - timedelta(days=days_since_sunday)
        end_date = start_date + timedelta(days=6)
        
        calendar_weeks = None
        prev_month = None
        next_month = None
        prev_date = start_date - timedelta(days=7)
        next_date = end_date + timedelta(days=1)
        
        week_days = []
        for i in range(7):
            day_date = start_date + timedelta(days=i)
            week_days.append({
                'date': day_date,
                'available_slots': [],
                'pending_bookings': [],
                'confirmed_bookings': [],
                'declined_bookings': [],
                'appointments': [],  # For salesmen
            })
    else:  # day
        start_date = end_date = current_date
        calendar_weeks = None
        week_days = None
        prev_month = None
        next_month = None
        prev_date = current_date - timedelta(days=1)
        next_date = current_date + timedelta(days=1)
    
    # Determine user role
    is_admin = request.user.is_staff
    is_salesman = request.user.groups.filter(name='salesman').exists()
    is_remote_agent = request.user.groups.filter(name='remote_agent').exists()
    
    # Build query for bookings based on role
    bookings = Booking.objects.filter(
        appointment_date__gte=start_date,
        appointment_date__lte=end_date
    ).select_related('client', 'salesman', 'created_by')
    
    if is_salesman and not is_admin:
        # Salesmen see only their own bookings
        bookings = bookings.filter(salesman=request.user)
    elif is_remote_agent and not is_admin:
        # Remote agents see only bookings they created
        bookings = bookings.filter(created_by=request.user)
    elif salesman_id and is_admin:
        # Admins can filter by salesman_id
        bookings = bookings.filter(salesman_id=salesman_id)
    
    if appointment_type:
        bookings = bookings.filter(appointment_type=appointment_type)
    
    # Get available time slots (salesmen see none, admins/remote agents see based on filters)
    timeslots = AvailableTimeSlot.objects.filter(
        is_active=True,
        date__gte=start_date,
        date__lte=end_date
    ).select_related('salesman')
    
    if is_salesman and not is_admin:
        # Salesmen do not see available time slots
        timeslots = timeslots.none()
    elif salesman_id and is_admin:
        timeslots = timeslots.filter(salesman_id=salesman_id)
    
    if appointment_type:
        timeslots = timeslots.filter(appointment_type=appointment_type)
    
    # Organize available slots by date
    class SlotData:
        def __init__(self, date, time, salesman, appointment_type):
            self.date = date
            self.time = time
            self.salesman = salesman
            self.appointment_type = appointment_type
    
    available_slots_dict = {}
    for slot in timeslots:
        # With slot deactivated on pending/confirmed/completed, any active slot is available
        date_key = slot.date
        if date_key not in available_slots_dict:
            available_slots_dict[date_key] = []
        slot_obj = SlotData(slot.date, slot.start_time, slot.salesman, slot.appointment_type)
        available_slots_dict[date_key].append(slot_obj)
    
    # Organize bookings by status for admins/remote agents, or as appointments for salesmen
    pending_bookings_dict = {}
    confirmed_bookings_dict = {}
    declined_bookings_dict = {}
    appointments_dict = {}  # For salesmen
    
    for booking in bookings:
        date_key = booking.appointment_date
        if is_salesman and not is_admin:
            # For salesmen, all bookings go into appointments
            if date_key not in appointments_dict:
                appointments_dict[date_key] = []
            appointments_dict[date_key].append(booking)
        else:
            # For admins/remote agents, split by status
            if booking.status == 'pending':
                if date_key not in pending_bookings_dict:
                    pending_bookings_dict[date_key] = []
                pending_bookings_dict[date_key].append(booking)
            elif booking.status in ['confirmed', 'completed']:
                if date_key not in confirmed_bookings_dict:
                    confirmed_bookings_dict[date_key] = []
                confirmed_bookings_dict[date_key].append(booking)
            elif booking.status == 'declined':
                if date_key not in declined_bookings_dict:
                    declined_bookings_dict[date_key] = []
                declined_bookings_dict[date_key].append(booking)
    
    # Attach data to calendar structure
    if view_mode == 'month':
        for week in calendar_weeks:
            for day_info in week:
                if day_info['is_current_month']:
                    day_date = day_info['date']
                    day_info['available_slots'] = available_slots_dict.get(day_date, [])
                    if is_salesman and not is_admin:
                        day_info['appointments'] = appointments_dict.get(day_date, [])
                    else:
                        day_info['pending_bookings'] = pending_bookings_dict.get(day_date, [])
                        day_info['confirmed_bookings'] = confirmed_bookings_dict.get(day_date, [])
                        day_info['declined_bookings'] = declined_bookings_dict.get(day_date, [])
    
    elif view_mode == 'week':
        for day_info in week_days:
            day_date = day_info['date']
            day_info['available_slots'] = available_slots_dict.get(day_date, [])
            if is_salesman and not is_admin:
                day_info['appointments'] = appointments_dict.get(day_date, [])
            else:
                day_info['pending_bookings'] = pending_bookings_dict.get(day_date, [])
                day_info['confirmed_bookings'] = confirmed_bookings_dict.get(day_date, [])
                day_info['declined_bookings'] = declined_bookings_dict.get(day_date, [])
    
    # Day view - prepare separate lists
    day_available_slots = None
    day_pending_bookings = None
    day_confirmed_bookings = None
    day_declined_bookings = None
    day_appointments = None
    
    if view_mode == 'day':
        day_available_slots = available_slots_dict.get(current_date, [])
        if is_salesman and not is_admin:
            day_appointments = appointments_dict.get(current_date, [])
        else:
            day_pending_bookings = pending_bookings_dict.get(current_date, [])
            day_confirmed_bookings = confirmed_bookings_dict.get(current_date, [])
            day_declined_bookings = declined_bookings_dict.get(current_date, [])
    
    
    # Get all salesmen for filter (only for admins)
    salesmen = None
    if is_admin:
        salesmen = User.objects.filter(
            is_active_salesman=True,
            is_active=True
        )
    
    context = {
        
        'salesmen': salesmen,
        'current_date': current_date,
        'start_date': start_date,
        'end_date': end_date,
        'view_mode': view_mode,
        'selected_salesman': salesman_id,
        'selected_type': appointment_type,
        'calendar_weeks': calendar_weeks,
        'week_days': week_days,
        'prev_month': prev_month,
        'next_month': next_month,
        'prev_date': prev_date,
        'next_date': next_date,
        'day_available_slots': day_available_slots,
        'day_pending_bookings': day_pending_bookings,
        'day_confirmed_bookings': day_confirmed_bookings,
        'day_declined_bookings': day_declined_bookings,
        'day_appointments': day_appointments,
        'is_salesman': is_salesman and not is_admin,  # Flag for template
        'is_remote_agent': is_remote_agent and not is_admin,
    }
    
    return render(request, 'calendar.html', context)
    
@login_required
def booking_create(request):
    # Extract initial data from URL params (needed for both GET and POST)
    initial = {}
    
    # Store key parameters needed to find the AvailableTimeSlot
    slot_salesman_id = request.GET.get('salesman')
    slot_date_str = request.GET.get('date')
    start_time_str = request.GET.get('start_time')
    #end_time_str = request.GET.get('end_time')
    slot_type = request.GET.get('type')
    
    # --- Time and Duration Calculation (Existing Logic) ---
    if slot_date_str:
        initial['appointment_date'] = slot_date_str

    if start_time_str:
        try:
            # Convert time strings to datetime objects
            t1 = datetime.strptime(start_time_str, '%H:%M')
            
            # Pass a proper time object to the form
            initial['appointment_time'] = t1.time()

            # Calculate duration from timeslot start/end times
            delta = datetime.combine(date.min, 15) - datetime.combine(date.min, t1.time())
            duration_in_minutes = int(delta.total_seconds() / 60)
            # Ensure minimum 15 minutes
            duration_in_minutes = max(15, duration_in_minutes)
            initial['duration_minutes'] = duration_in_minutes

        except (ValueError, TypeError):
            # Fallback to default duration if calculation fails
            initial['duration_minutes'] = 15
            if request.method == 'GET':
                 messages.error(request, "Could not determine appointment duration from the selected slot. Please check the duration.")
    else:
        # Fallback if no time range is provided
        initial['duration_minutes'] = 15

    if slot_salesman_id:
        initial['salesman'] = slot_salesman_id
    if slot_type:
        initial['appointment_type'] = slot_type

    # Auto-fill zoom link for zoom appointments
    if initial.get('appointment_type') == 'zoom':
        try:
            config = SystemConfig.get_config()
            if config and config.zoom_link:
                initial['zoom_link'] = config.zoom_link
        except SystemConfig.DoesNotExist:
            pass
    
    if request.method == 'POST':
        # Pass initial data to POST form so template can access it on validation errors
        form = BookingForm(request.POST, request.FILES, initial=initial, request=request)
        if form.is_valid():
            
            # 1. --- 🌟 NEW LOGIC: FIND THE AVAILABLE TIME SLOT 🌟 ---
            available_slot = None
            
            # Use data from the form's cleaned_data (or initial data, which comes from GET)
            # as these are the guaranteed, validated values.
            
            # Ensure all required parameters are present to query the slot
            if (form.cleaned_data.get('salesman') and 
                form.cleaned_data.get('appointment_date') and 
                form.cleaned_data.get('appointment_time') and 
                form.cleaned_data.get('appointment_type')):
                
                try:
                    # Look for the ACTIVE slot matching the booking's exact start time and type
                    available_slot = AvailableTimeSlot.objects.get(
                        salesman=form.cleaned_data['salesman'],
                        date=form.cleaned_data['appointment_date'],
                        start_time=form.cleaned_data['appointment_time'],
                        appointment_type=form.cleaned_data['appointment_type'],
                        is_active=True # CRUCIAL: Must be an active slot
                    )
                except AvailableTimeSlot.DoesNotExist:
                    # Fail the booking if the selected slot is no longer available/active
                    messages.error(request, "The selected time slot is no longer active or available.")
                    # Return the form with the error message
                    return render(request, 'booking_form.html', {'form': form, 'title': 'New Booking'})
            
            # 2. Save the Booking object (commit=False)
            booking = form.save(commit=False)
            
            # 3. --- 🌟 LINK THE SLOT 🌟 ---
            if available_slot:
                booking.available_slot = available_slot
            
            # Set system fields and final save
            booking.created_by = request.user
            booking.save() # The custom save method handles deactivating the slot for pending/confirmed
            
            # 4. --- Handle Notifications (Existing Logic) ---
            is_remote_agent = request.user.groups.filter(name='remote_agent').exists()
            
            if is_remote_agent:
                # Remote agent - needs approval (status remains 'pending')
                messages.warning(
                    request, 
                    f'Booking submitted successfully! Status: Pending Admin Approval. '
                    f'You will receive an email once the booking is reviewed.'
                )
            else:
                # Admin/Staff - auto-confirmed (status is set to 'confirmed' by default or form)
                # Slot is deactivated by Booking.save() because status='confirmed'
                try:
                    send_booking_confirmation(booking)
                    messages.success(
                        request, 
                        'Booking created and confirmed! Confirmation emails sent to all parties.'
                    )
                except Exception as e:
                    messages.warning(request, f'Booking created but email failed: {str(e)}')
            
            return redirect('calendar')
    else:
        # GET request - create form with initial data
        form = BookingForm(initial=initial, request=request)
    
    return render(request, 'booking_form.html', {'form': form, 'title': 'New Booking'})
@login_required
def booking_detail(request, pk):
    booking = get_object_or_404(Booking, pk=pk)
    
    # Check if user can view this booking
    if not request.user.is_staff:
        if booking.salesman != request.user and booking.created_by != request.user:
            return HttpResponseForbidden("You don't have permission to view this booking.")
    
    return render(request, 'booking_detail.html', {'booking': booking})

@login_required
def booking_edit(request, pk):
    booking = get_object_or_404(Booking, pk=pk)
    
    # Check if booking can be edited
    if not booking.is_editable():
        messages.error(request, 'This booking cannot be edited (locked or in the past).')
        return redirect('booking_detail', pk=pk)
    
    # Check permissions: Only admins can edit. Remote agents and salesmen cannot edit.
    if not request.user.is_staff:
        return HttpResponseForbidden("Only administrators can edit bookings.")
    
    if request.method == 'POST':
        form = BookingForm(request.POST, request.FILES, instance=booking, request=request)
        if form.is_valid():
            booking = form.save()
            messages.success(request, 'Booking updated successfully!')
            return redirect('booking_detail', pk=pk)
    else:
        form = BookingForm(instance=booking, request=request)
    
    return render(request, 'booking_form.html', {'form': form, 'title': 'Edit Booking', 'booking': booking})

@login_required
def pending_bookings_view(request):
    """View to see pending bookings - Admin sees all, Salesman sees only theirs"""
    status_filter = request.GET.get('status', 'pending')
    
    # Determine user role
    is_admin = request.user.is_staff
    is_salesman = request.user.groups.filter(name='salesman').exists()
    
    # Check if user has permission
    if not (is_admin or is_salesman):
        messages.error(request, "You don't have permission to view pending bookings.")
        return redirect('calendar')
    
    bookings = Booking.objects.select_related('client', 'salesman', 'created_by')
    
    # Filter based on user role
    if is_salesman and not is_admin:
        # Salesmen only see bookings assigned to them
        bookings = bookings.filter(salesman=request.user)
    
    # Apply status filter
    if status_filter == 'pending':
        bookings = bookings.filter(status='pending')
    elif status_filter == 'declined':
        bookings = bookings.filter(status='declined')
    elif status_filter == 'all':
        bookings = bookings.filter(status__in=['pending', 'declined', 'confirmed'])

    bookings = bookings.order_by('-created_at')

    # Pagination
    paginator = Paginator(bookings, 25)
    page_number = request.GET.get('page')
    page_obj = paginator.get_page(page_number)
    
    # Get counts based on user role
    if is_salesman and not is_admin:
        pending_count = Booking.objects.filter(status='pending', salesman=request.user).count()
        declined_count = Booking.objects.filter(status='declined', salesman=request.user).count()
    else:
        pending_count = Booking.objects.filter(status='pending').count()
        declined_count = Booking.objects.filter(status='declined').count()
    
    context = {
        'page_obj': page_obj,
        'status_filter': status_filter,
        'pending_count': pending_count,
        'declined_count': declined_count,
        'is_salesman': is_salesman and not is_admin,
        'is_admin': is_admin,
    }

    return render(request, 'pending_bookings.html', context)

@login_required
@group_required('salesman')
def salesman_pending_bookings_view(request):
    """Salesman view to see their own pending bookings requiring approval"""
    status_filter = request.GET.get('status', 'pending')
    
    # Only show bookings for this salesman
    bookings = Booking.objects.filter(
        salesman=request.user
    ).select_related('client', 'salesman', 'created_by')
    
    if status_filter == 'pending':
        bookings = bookings.filter(status='pending')
    elif status_filter == 'declined':
        bookings = bookings.filter(status='declined')
    elif status_filter == 'all':
        bookings = bookings.filter(status__in=['pending', 'declined', 'confirmed'])
    
    bookings = bookings.order_by('-created_at')
    
    # Pagination
    paginator = Paginator(bookings, 25)
    page_number = request.GET.get('page')
    page_obj = paginator.get_page(page_number)
    
    # Get counts for this salesman only
    pending_count = Booking.objects.filter(salesman=request.user, status='pending').count()
    declined_count = Booking.objects.filter(salesman=request.user, status='declined').count()
    
    context = {
        'page_obj': page_obj,
        'status_filter': status_filter,
        'pending_count': pending_count,
        'declined_count': declined_count,
    }
    
    return render(request, 'salesman_pending_bookings.html', context)


@login_required
def booking_approve(request, pk):
    """Approve a pending booking - Admin or assigned Salesman"""
    booking = get_object_or_404(Booking, pk=pk)
    
    # Check permissions
    is_admin = request.user.is_staff
    is_salesman = request.user.groups.filter(name='salesman').exists()
    
    # Only admin or the assigned salesman can approve
    if not is_admin and not (is_salesman and booking.salesman == request.user):
        messages.error(request, "You don't have permission to approve this booking.")
        return redirect('pending_bookings')
    
    if not booking.can_be_approved():
        messages.error(request, 'This booking cannot be approved.')
        return redirect('pending_bookings')

    if request.method == 'POST':
        booking.status = 'confirmed'
        booking.approved_at = timezone.now()
        booking.approved_by = request.user
        booking.save()

        # Send confirmation emails to client and salesman
        try:
            send_booking_confirmation(booking)
        except Exception as e:
            logger.warning(f"Failed to send booking confirmation: {str(e)}")

        # Send approval notification to remote agent who created it
        try:
            send_booking_approved_notification(booking)
        except Exception as e:
            logger.warning(f"Failed to send approval notification: {str(e)}")

        messages.success(
            request,
            f'✓ Booking approved for {booking.client.get_full_name()} with {booking.salesman.get_full_name()}. '
            f'Confirmation emails sent to all parties.'
        )

        # Log the approval
        from .signals import create_audit_log
        create_audit_log(
            user=request.user,
            action='update',
            entity_type='Booking',
            entity_id=booking.id,
            changes={'status': 'confirmed', 'approved_by': request.user.get_full_name()},
            request=request
        )

        return redirect('pending_bookings')

    return render(request, 'booking_approve.html', {'booking': booking})

<<<<<<< HEAD
"""@login_required
def salesman_booking_approve(request, pk):
    #Salesman approve their own pending booking
    booking = get_object_or_404(Booking, pk=pk)
    
    # Check if user is the salesman for this booking
    if booking.salesman != request.user:
        messages.error(request, 'You can only approve your own bookings.')
        return redirect('salesman_pending_bookings')
    
    if not booking.can_be_approved():
        messages.error(request, 'This booking cannot be approved.')
        return redirect('salesman_pending_bookings')
    
    if request.method == 'POST':
        booking.status = 'confirmed'
        booking.approved_at = timezone.now()
        booking.approved_by = request.user
        booking.save()
        
        # Send confirmation emails to client and salesman
        try:
            send_booking_confirmation(booking)
        except Exception as e:
            logger.warning(f"Failed to send booking confirmation: {str(e)}")
        
        # Send approval notification to remote agent who created it
        try:
            send_booking_approved_notification(booking)
        except Exception as e:
            logger.warning(f"Failed to send approval notification: {str(e)}")
        
        messages.success(
            request, 
            f'✓ Booking approved for {booking.client.get_full_name()}. '
            f'Confirmation emails sent to all parties.'
        )
        
        # Log the approval
        from .signals import create_audit_log
        create_audit_log(
            user=request.user,
            action='update',
            entity_type='Booking',
            entity_id=booking.id,
            changes={'status': 'confirmed', 'approved_by': request.user.get_full_name()},
            request=request
        )
        
        return redirect('salesman_pending_bookings')
    
    return render(request, 'salesman_booking_approve.html', {'booking': booking})"""
=======
>>>>>>> 9510fabd

@login_required
def booking_cancel(request, pk):
    booking = get_object_or_404(Booking, pk=pk)
    
    # Check if booking can be canceled
    if booking.status not in ['confirmed', 'completed']:
        messages.error(request, 'This booking has already been canceled.')
        return redirect('booking_detail', pk=pk)
    
    if booking.is_locked:
        messages.error(request, 'This booking is locked (payroll finalized). Contact admin for adjustments.')
        return redirect('booking_detail', pk=pk)
    
    # Check permissions: Only admins can cancel. Remote agents and salesmen cannot cancel.
    if not request.user.is_staff:
        return HttpResponseForbidden("Only administrators can cancel bookings.")
    
    if request.method == 'POST':
        form = CancelBookingForm(request.POST)
        if form.is_valid():
            booking.status = 'canceled'
            booking.cancellation_reason = form.cleaned_data['cancellation_reason']
            booking.cancellation_notes = form.cleaned_data['cancellation_notes']
            booking.canceled_at = timezone.now()
            booking.canceled_by = request.user
            booking.save()
            
            # Send cancellation emails
            try:
                send_booking_cancellation(booking)
                messages.success(request, 'Booking canceled successfully! Notifications sent.')
            except Exception as e:
                messages.warning(request, f'Booking canceled but email failed: {str(e)}')
            
            return redirect('calendar')
    else:
        form = CancelBookingForm()
    
    return render(request, 'booking_cancel.html', {'form': form, 'booking': booking})

@login_required
def booking_decline(request, pk):
    """Decline a pending booking - Admin or assigned Salesman"""
    booking = get_object_or_404(Booking, pk=pk)
    
    # Check permissions
    is_admin = request.user.is_staff
    is_salesman = request.user.groups.filter(name='salesman').exists()
    
    # Only admin or the assigned salesman can decline
    if not is_admin and not (is_salesman and booking.salesman == request.user):
        messages.error(request, "You don't have permission to decline this booking.")
        return redirect('pending_bookings')
    
    if not booking.can_be_declined():
        messages.error(request, 'This booking cannot be declined.')
        return redirect('pending_bookings')

    if request.method == 'POST':
        decline_reason = request.POST.get('decline_reason', '').strip()

        if not decline_reason:
            messages.error(request, 'Please provide a reason for declining.')
            return render(request, 'booking_decline.html', {'booking': booking})

        booking.status = 'declined'
        booking.declined_at = timezone.now()
        booking.declined_by = request.user
        booking.decline_reason = decline_reason
        booking.save()

        # Send decline notification to remote agent who created it
        try:
            send_booking_declined_notification(booking)
        except Exception as e:
            logger.warning(f"Failed to send decline notification: {str(e)}")

        messages.success(
            request,
            f'✗ Booking declined for {booking.client.get_full_name()} with {booking.salesman.get_full_name()}. '
            f'Notification sent to {booking.created_by.get_full_name()}.'
        )

        # Log the decline
        from .signals import create_audit_log
        create_audit_log(
            user=request.user,
            action='update',
            entity_type='Booking',
            entity_id=booking.id,
            changes={
                'status': 'declined',
                'declined_by': request.user.get_full_name(),
                'decline_reason': decline_reason
            },
            request=request
        )

        return redirect('pending_bookings')

    return render(request, 'booking_decline.html', {'booking': booking})



@login_required
def pending_bookings_count_api(request):
    """API endpoint for pending bookings count (for badge in navbar)"""
    # Admin sees all, salesman sees only theirs
    is_admin = request.user.is_staff
    is_salesman = request.user.groups.filter(name='salesman').exists()
    
    if is_salesman and not is_admin:
        count = Booking.objects.filter(status='pending', salesman=request.user).count()
    else:
        count = Booking.objects.filter(status='pending').count()
    
    return JsonResponse({'count': count})

@login_required
@group_required('salesman')
def salesman_pending_bookings_count_api(request):
    """API endpoint for salesman pending bookings count (for badge in navbar)"""
    count = Booking.objects.filter(salesman=request.user, status='pending').count()
    return JsonResponse({'count': count})

# ============================================================
# Commission Views
# ============================================================

# Update the commissions_view function in views.py

@login_required
@group_required('remote_agent')  # Only remote agents can access
def commissions_view(request):
    """Remote agents view their own commissions - RESTRICTED TO REMOTE AGENTS ONLY"""
    
    # Double-check user is remote agent (security)
    if not request.user.groups.filter(name='remote_agent').exists():
        messages.error(request, "You don't have permission to view commissions.")
        return redirect('calendar')
    
    week_offset = int(request.GET.get('week', 0))
    
    current_period = get_current_payroll_period()
    start_date = current_period['start_date'] - timedelta(weeks=week_offset)
    end_date = start_date + timedelta(days=6)
    
    # Only show bookings created by this remote agent
    bookings = Booking.objects.filter(
        created_by=request.user,
        appointment_date__gte=start_date,
        appointment_date__lte=end_date
    ).select_related('client', 'salesman').order_by('-appointment_date', '-appointment_time')
    
    # Calculate totals - only confirmed/completed count
    confirmed_bookings = bookings.filter(status__in=['confirmed', 'completed'])
    total_commission = sum(b.commission_amount for b in confirmed_bookings)
    total_bookings = confirmed_bookings.count()
    
    # Count pending bookings separately
    pending_bookings = bookings.filter(status='pending')
    pending_count = pending_bookings.count()
    pending_commission = sum(b.commission_amount for b in pending_bookings)
    
    # Count declined bookings
    declined_bookings = bookings.filter(status='declined')
    declined_count = declined_bookings.count()
    
    # Check if period is finalized
    payroll_period = PayrollPeriod.objects.filter(
        start_date=start_date,
        end_date=end_date
    ).first()
    
    available_weeks = get_payroll_periods(12)
    
    context = {
        'bookings': bookings,
        'total_commission': total_commission,
        'total_bookings': total_bookings,
        'pending_count': pending_count,
        'pending_commission': pending_commission,
        'declined_count': declined_count,
        'start_date': start_date,
        'end_date': end_date,
        'week_offset': week_offset,
        'payroll_period': payroll_period,
        'available_weeks': available_weeks,
    }
    
    return render(request, 'commissions.html', context)
    
    return render(request, 'commissions.html', context)
# ============================================================
# Availability Views
# ============================================================

@login_required
@group_required('salesman', 'admin')
def availability_view(request):
    # Determine if user is admin
    is_admin = request.user.is_staff
    
    # Get salesman parameter (admin only)
    if is_admin:
        salesman_id = request.GET.get('salesman')
        if salesman_id:
            salesman = get_object_or_404(User, pk=salesman_id, is_active_salesman=True)
        else:
            salesman = request.user
    else:
        salesman = request.user
    
    # Get unavailability blocks
    blocks = Unavailability.objects.filter(
        salesman=salesman,
        end_date__gte=timezone.now().date()
    ).order_by('start_date', 'start_time')
    
    # Get all salesmen for admin dropdown
    salesmen = None
    if is_admin:
        salesmen = User.objects.filter(
            is_active_salesman=True,
            is_active=True
        )
    
    context = {
        'blocks': blocks,
        'salesman': salesman,
        'salesmen': salesmen,
        'is_admin': is_admin,
    }
    
    return render(request, 'availability.html', context)

@login_required
@group_required('salesman', 'admin')
def availability_create(request):
    is_admin = request.user.is_staff
    
    if request.method == 'POST':
        form = UnavailabilityForm(request.POST, request=request, is_admin=is_admin)
        if form.is_valid():
            unavailability = form.save()
            messages.success(request, 'Unavailability block created successfully!')
            return redirect('availability')
    else:
        initial = {}
        if not is_admin:
            initial['salesman'] = request.user
        elif request.GET.get('salesman'):
            initial['salesman'] = request.GET.get('salesman')
        
        form = UnavailabilityForm(initial=initial, request=request, is_admin=is_admin)
    
    return render(request, 'availability_form.html', {'form': form, 'title': 'Add Unavailability'})

@login_required
@group_required('salesman', 'admin')
def availability_edit(request, pk):
    block = get_object_or_404(Unavailability, pk=pk)
    is_admin = request.user.is_staff
    
    # Check permissions
    if not is_admin and block.salesman != request.user:
        return HttpResponseForbidden("You don't have permission to edit this block.")
    
    if request.method == 'POST':
        form = UnavailabilityForm(request.POST, instance=block, request=request, is_admin=is_admin)
        if form.is_valid():
            form.save()
            messages.success(request, 'Unavailability block updated successfully!')
            return redirect('availability')
    else:
        form = UnavailabilityForm(instance=block, request=request, is_admin=is_admin)
    
    return render(request, 'availability_form.html', {'form': form, 'title': 'Edit Unavailability', 'block': block})

@login_required
@group_required('salesman', 'admin')
def availability_delete(request, pk):
    block = get_object_or_404(Unavailability, pk=pk)
    is_admin = request.user.is_staff
    
    # Check permissions
    if not is_admin and block.salesman != request.user:
        return HttpResponseForbidden("You don't have permission to delete this block.")
    
    if request.method == 'POST':
        block.delete()
        messages.success(request, 'Unavailability block deleted successfully!')
        return redirect('availability')
    
    return render(request, 'availability_delete.html', {'block': block})

# ============================================================
# Payroll Views (Admin Only)
# ============================================================

@login_required
@admin_required
def payroll_view(request):
    # Get week parameter or use current week
    week_param = request.GET.get('week')
    
    if week_param:
        try:
            parts = week_param.split('_')
            start_date = datetime.strptime(parts[0], '%Y-%m-%d').date()
            end_date = datetime.strptime(parts[1], '%Y-%m-%d').date()
        except:
            current = get_current_payroll_period()
            start_date = current['start_date']
            end_date = current['end_date']
    else:
        current = get_current_payroll_period()
        start_date = current['start_date']
        end_date = current['end_date']
    
    # Get or create payroll period
    payroll_period, created = PayrollPeriod.objects.get_or_create(
        start_date=start_date,
        end_date=end_date
    )
    
    # Get all bookings in this period CREATED BY REMOTE AGENTS only
    bookings = Booking.objects.filter(
        appointment_date__gte=start_date,
        appointment_date__lte=end_date,
        created_by__groups__name='remote_agent'
    ).select_related('client', 'salesman', 'created_by')
    
    # Calculate commissions by remote agent (created_by)
    user_commissions = {}
    for booking in bookings:
        user_id = booking.created_by.id
        if user_id not in user_commissions:
            user_commissions[user_id] = {
                'user': booking.created_by,
                'bookings': [],
                'total': 0,
                'count': 0
            }
        
        user_commissions[user_id]['bookings'].append(booking)
        
        if booking.counts_for_commission():
            user_commissions[user_id]['total'] += booking.commission_amount
            user_commissions[user_id]['count'] += 1
    
    # Get adjustments for this period
    adjustments = PayrollAdjustment.objects.filter(
        payroll_period=payroll_period
    ).select_related('user', 'booking', 'created_by')
    
    # Apply adjustments to user totals
    for adjustment in adjustments:
        user_id = adjustment.user.id
        if user_id in user_commissions:
            user_commissions[user_id]['total'] += adjustment.amount
    
    # Get available periods
    available_periods = get_payroll_periods(12)
    
    context = {
        'payroll_period': payroll_period,
        'user_commissions': user_commissions.values(),
        'adjustments': adjustments,
        'start_date': start_date,
        'end_date': end_date,
        'available_periods': available_periods,
        'can_finalize': payroll_period.status == 'pending',
    }
    
    return render(request, 'payroll.html', context)

@login_required
@admin_required
def payroll_finalize(request, pk):
    payroll_period = get_object_or_404(PayrollPeriod, pk=pk)
    
    if payroll_period.status == 'finalized':
        messages.error(request, 'This payroll period has already been finalized.')
        return redirect('payroll')
    
    if request.method == 'POST':
        # Finalize the period
        payroll_period.status = 'finalized'
        payroll_period.finalized_at = timezone.now()
        payroll_period.finalized_by = request.user
        payroll_period.save()
        
        # Lock all bookings in this period
        Booking.objects.filter(
            appointment_date__gte=payroll_period.start_date,
            appointment_date__lte=payroll_period.end_date
        ).update(
            is_locked=True,
            payroll_period=payroll_period
        )
        
        messages.success(request, f'Payroll period finalized successfully! {payroll_period.get_week_label()}')
        return redirect('payroll')
    
    # Calculate summary for confirmation
    bookings = Booking.objects.filter(
        appointment_date__gte=payroll_period.start_date,
        appointment_date__lte=payroll_period.end_date,
        status__in=['confirmed', 'completed']
    )
    
    total_commission = sum(b.commission_amount for b in bookings)
    total_bookings = bookings.count()
    affected_users = bookings.values('salesman').distinct().count()
    
    context = {
        'payroll_period': payroll_period,
        'total_commission': total_commission,
        'total_bookings': total_bookings,
        'affected_users': affected_users,
    }
    
    return render(request, 'payroll_finalize.html', context)

@login_required
@admin_required
def payroll_export(request):
    # Get week parameter
    week_param = request.GET.get('week')
    
    if week_param:
        try:
            parts = week_param.split('_')
            start_date = datetime.strptime(parts[0], '%Y-%m-%d').date()
            end_date = datetime.strptime(parts[1], '%Y-%m-%d').date()
        except:
            current = get_current_payroll_period()
            start_date = current['start_date']
            end_date = current['end_date']
    else:
        current = get_current_payroll_period()
        start_date = current['start_date']
        end_date = current['end_date']
    
    # Get payroll period
    payroll_period = PayrollPeriod.objects.filter(
        start_date=start_date,
        end_date=end_date
    ).first()
    
    # Create CSV response
    response = HttpResponse(content_type='text/csv')
    response['Content-Disposition'] = f'attachment; filename="payroll_{start_date}_{end_date}.csv"'
    
    writer = csv.writer(response)
    
    # Write header
    writer.writerow([
        'Employee ID', 'Employee Name', 'Email', 'Client Name', 
        'Appointment Date', 'Appointment Type', 'Status', 
        'Commission Amount', 'Notes'
    ])
    
    # Get bookings created by remote agents only
    bookings = Booking.objects.filter(
        appointment_date__gte=start_date,
        appointment_date__lte=end_date,
        created_by__groups__name='remote_agent'
    ).select_related('client', 'salesman', 'created_by').order_by('created_by', 'appointment_date')
    
    # Write booking rows
    for booking in bookings:
        commission = booking.commission_amount if booking.counts_for_commission() else 0
        
        writer.writerow([
            booking.created_by.employee_id,
            booking.created_by.get_full_name(),
            booking.created_by.email,
            booking.client.get_full_name() if hasattr(booking.client, 'get_full_name') else f"{booking.client.first_name} {booking.client.last_name}",
            booking.appointment_date,
            booking.get_appointment_type_display(),
            booking.get_status_display(),
            commission,
            booking.notes
        ])
    
    # Add summary section
    writer.writerow([])
    writer.writerow(['SUMMARY'])
    writer.writerow([])
    
    # Calculate totals by remote agent (created_by)
    user_totals = {}
    for booking in bookings:
        if booking.counts_for_commission():
            user_id = booking.created_by.id
            if user_id not in user_totals:
                user_totals[user_id] = {
                    'employee_id': booking.created_by.employee_id,
                    'name': booking.created_by.get_full_name(),
                    'total': 0,
                    'count': 0
                }
            user_totals[user_id]['total'] += booking.commission_amount
            user_totals[user_id]['count'] += 1
    
    # Write summary rows
    writer.writerow(['Employee ID', 'Employee Name', 'Total Bookings', 'Total Commission'])
    for user_data in user_totals.values():
        writer.writerow([
            user_data['employee_id'],
            user_data['name'],
            user_data['count'],
            user_data['total']
        ])
    
    # Add adjustments if any
    if payroll_period:
        adjustments = PayrollAdjustment.objects.filter(payroll_period=payroll_period)
        if adjustments.exists():
            writer.writerow([])
            writer.writerow(['ADJUSTMENTS'])
            writer.writerow(['Employee ID', 'Employee Name', 'Type', 'Amount', 'Reason'])
            
            for adj in adjustments:
                writer.writerow([
                    adj.user.employee_id,
                    adj.user.get_full_name(),
                    adj.get_adjustment_type_display(),
                    adj.amount,
                    adj.reason
                ])
    
    return response

@login_required
@admin_required
def payroll_adjustment_create(request):
    week_param = request.GET.get('week')
    
    if week_param:
        try:
            parts = week_param.split('_')
            start_date = datetime.strptime(parts[0], '%Y-%m-%d').date()
            end_date = datetime.strptime(parts[1], '%Y-%m-%d').date()
            payroll_period = PayrollPeriod.objects.get(start_date=start_date, end_date=end_date)
        except:
            messages.error(request, 'Invalid payroll period.')
            return redirect('payroll')
    else:
        messages.error(request, 'Payroll period not specified.')
        return redirect('payroll')
    
    if request.method == 'POST':
        form = PayrollAdjustmentForm(request.POST, payroll_period=payroll_period)
        if form.is_valid():
            adjustment = form.save(commit=False)
            adjustment.payroll_period = payroll_period
            adjustment.created_by = request.user
            adjustment.save()
            
            messages.success(request, 'Payroll adjustment created successfully!')
            return redirect('payroll' + f'?week={week_param}')
    else:
        form = PayrollAdjustmentForm(payroll_period=payroll_period)
    
    context = {
        'form': form,
        'payroll_period': payroll_period,
    }
    
    return render(request, 'payroll_adjustment_form.html', context)

# ============================================================
# User Management Views (Admin Only)
# ============================================================

@login_required
@admin_required
def users_view(request):
    users = User.objects.all().order_by('last_name', 'first_name')
    
    # Filter options
    role_filter = request.GET.get('role')
    status_filter = request.GET.get('status')
    
    if role_filter:
        users = users.filter(groups__name=role_filter)
    
    if status_filter == 'active':
        users = users.filter(is_active=True)
    elif status_filter == 'inactive':
        users = users.filter(is_active=False)
    
    context = {
        'users': users,
        'role_filter': role_filter,
        'status_filter': status_filter,
    }
    
    return render(request, 'users.html', context)

@login_required
@admin_required
def user_create(request):
    if request.method == 'POST':
        form = UserForm(request.POST)
        if form.is_valid():
            try:
                # Check if password was provided in form
                password_from_form = request.POST.get('password')
                
                if password_from_form:
                    # Password provided - form will handle it
                    user = form.save()
                    messages.success(request, 'User created successfully!')
                else:
                    # No password provided - generate temp password
                    user = form.save(commit=False)  # Don't save yet
                    
                    temp_password = get_random_string(length=12)
                    user.set_password(temp_password)
                    user.plain_text_password = temp_password  # SAVE PLAIN TEXT
                    
                    # Now save with the password
                    user.save()
                    
                    # Handle groups (since we used commit=False)
                    user.groups.clear()
                    for role in form.cleaned_data.get('roles', []):
                        from django.contrib.auth.models import Group
                        group, created = Group.objects.get_or_create(name=role)
                        user.groups.add(group)
                    
                    logger.info(f"User created: {user.username}, Employee ID: {user.employee_id}, Temp Password: {temp_password}")
                    messages.success(
                        request, 
                        f'User created successfully! Temporary password: {temp_password} '
                        f'(Please save this and share securely with the user)'
                    )
                
                return redirect('users')
            except Exception as e:
                logger.error(f"Error creating user: {str(e)}")
                messages.error(request, f'Error creating user: {str(e)}')
        else:
            for field, errors in form.errors.items():
                for error in errors:
                    messages.error(request, f'{field}: {error}')
    else:
        form = UserForm()
    
    return render(request, 'user_form.html', {'form': form, 'title': 'Create User'})

    
@login_required
@admin_required
def user_edit(request, pk):
    user = get_object_or_404(User, pk=pk)
    
    if request.method == 'POST':
        form = UserForm(request.POST, instance=user)
        if form.is_valid():
            password_from_form = request.POST.get('password')
            
            user = form.save()
            
            # If password was provided, it's already saved by form
            # Just show a message
            if password_from_form:
                messages.success(request, f'User updated successfully! New password: {password_from_form}')
            else:
                messages.success(request, 'User updated successfully!')
            
            return redirect('users')
        else:
            for field, errors in form.errors.items():
                for error in errors:
                    messages.error(request, f'{field}: {error}')
    else:
        form = UserForm(instance=user)
    
    return render(request, 'user_form.html', {'form': form, 'title': 'Edit User', 'user': user})

@login_required
@admin_required
def user_deactivate(request, pk):
    user = get_object_or_404(User, pk=pk)
    
    if request.method == 'POST':
        user.is_active = False
        user.save()
        messages.success(request, f'User {user.get_full_name()} deactivated successfully!')
        return redirect('users')
    
    return render(request, 'user_deactivate.html', {'user': user})

# ============================================================
# System Settings Views (Admin Only)
# ============================================================

@login_required
@admin_required
def settings_view(request):
    config = SystemConfig.get_config()
    
    if request.method == 'POST':
        form = SystemConfigForm(request.POST, instance=config)
        if form.is_valid():
            config = form.save(commit=False)
            config.updated_by = request.user
            config.save()
            messages.success(request, 'System settings updated successfully!')
            return redirect('settings')
    else:
        form = SystemConfigForm(instance=config)
    
    context = {
        'form': form,
        'config': config,
    }
    
    return render(request, 'settings.html', context)

# ============================================================
# Audit Log Views (Admin Only)
# ============================================================

@login_required
@admin_required
def audit_log_view(request):
    logs = AuditLog.objects.all().select_related('user').order_by('-timestamp')
    
    # Filters
    user_filter = request.GET.get('user')
    action_filter = request.GET.get('action')
    entity_filter = request.GET.get('entity')
    date_from = request.GET.get('date_from')
    date_to = request.GET.get('date_to')
    
    if user_filter:
        logs = logs.filter(user_id=user_filter)
    
    if action_filter:
        logs = logs.filter(action=action_filter)
    
    if entity_filter:
        logs = logs.filter(entity_type=entity_filter)
    
    if date_from:
        logs = logs.filter(timestamp__gte=date_from)
    
    if date_to:
        logs = logs.filter(timestamp__lte=date_to)
    
    # Pagination
    paginator = Paginator(logs, 50)
    page_number = request.GET.get('page')
    page_obj = paginator.get_page(page_number)
    
    # Get unique users and entity types for filters
    users = User.objects.filter(auditlog__isnull=False).distinct()
    entity_types = AuditLog.objects.values_list('entity_type', flat=True).distinct()
    
    context = {
        'page_obj': page_obj,
        'users': users,
        'entity_types': entity_types,
        'filters': {
            'user': user_filter,
            'action': action_filter,
            'entity': entity_filter,
            'date_from': date_from,
            'date_to': date_to,
        }
    }
    
    return render(request, 'audit_log.html', context)

# ============================================================
@login_required
@group_required('salesman', 'admin')
def timeslots_view(request):
    """View available time slots - Admin sees all, Salesman sees only their own"""
    is_admin = request.user.is_staff
    
    # Admin can filter by salesman, salesmen only see their own
    if is_admin:
        salesman_filter = request.GET.get('salesman')
        if salesman_filter:
            timeslots = AvailableTimeSlot.objects.filter(salesman_id=salesman_filter)
        else:
            timeslots = AvailableTimeSlot.objects.all()
    else:
        # Salesman only sees their own slots
        timeslots = AvailableTimeSlot.objects.filter(salesman=request.user)
    
    timeslots = timeslots.select_related('salesman', 'created_by').order_by('salesman', 'date', 'start_time')
    
    # Get salesmen list (for admin filter dropdown)
    salesmen = None
    if is_admin:
        salesmen = User.objects.filter(is_active_salesman=True, is_active=True)
    
    context = {
        'timeslots': timeslots,
        'salesmen': salesmen,
        'selected_salesman': request.GET.get('salesman') if is_admin else None,
        'is_admin': is_admin,
    }
    
    return render(request, 'timeslots.html', context)


@login_required
@group_required('salesman', 'admin')
def timeslot_create(request):
    """Create new time slot - Admin can create for anyone, Salesman for themselves"""
    is_admin = request.user.is_staff
    
    if request.method == 'POST':
        form = AvailableTimeSlotForm(request.POST, is_admin=is_admin, current_user=request.user)
        if form.is_valid():
            timeslot = form.save(commit=False)
            timeslot.created_by = request.user
            
            # If not admin, force salesman to be current user
            if not is_admin:
                timeslot.salesman = request.user
            
            timeslot.save()
            messages.success(request, 'Time slot created successfully!')
            return redirect('timeslots')
    else:
        # Pre-fill salesman field for non-admin users
        initial = {}
        if not is_admin:
            initial['salesman'] = request.user
        elif request.GET.get('salesman'):
            initial['salesman'] = request.GET.get('salesman')
        
        form = AvailableTimeSlotForm(initial=initial, is_admin=is_admin, current_user=request.user)
    
    return render(request, 'timeslot_form.html', {
        'form': form, 
        'title': 'Create Time Slot',
        'is_admin': is_admin
    })


@login_required
@group_required('salesman', 'admin')
def timeslot_edit(request, pk):
    """Edit existing time slot - Admin can edit any, Salesman only their own"""
    timeslot = get_object_or_404(AvailableTimeSlot, pk=pk)
    is_admin = request.user.is_staff
    
    # Check permissions - salesmen can only edit their own slots
    if not is_admin and timeslot.salesman != request.user:
        messages.error(request, "You don't have permission to edit this time slot.")
        return redirect('timeslots')
    
    if request.method == 'POST':
        form = AvailableTimeSlotForm(request.POST, instance=timeslot, is_admin=is_admin, current_user=request.user)
        if form.is_valid():
            timeslot = form.save()
            
            # Prevent salesman from changing the salesman field
            if not is_admin and timeslot.salesman != request.user:
                timeslot.salesman = request.user
                timeslot.save()
            
            messages.success(request, 'Time slot updated successfully!')
            return redirect('timeslots')
    else:
        form = AvailableTimeSlotForm(instance=timeslot, is_admin=is_admin, current_user=request.user)
    
    return render(request, 'timeslot_form.html', {
        'form': form, 
        'title': 'Edit Time Slot', 
        'timeslot': timeslot,
        'is_admin': is_admin
    })


@login_required
@group_required('salesman', 'admin')
def timeslot_delete(request, pk):
    """Delete time slot - Admin can delete any, Salesman only their own"""
    timeslot = get_object_or_404(AvailableTimeSlot, pk=pk)
    is_admin = request.user.is_staff
    
    # Check permissions
    if not is_admin and timeslot.salesman != request.user:
        messages.error(request, "You don't have permission to delete this time slot.")
        return redirect('timeslots')
    
    if request.method == 'POST':
        timeslot.delete()
        messages.success(request, 'Time slot deleted successfully!')
        return redirect('timeslots')
    
    return render(request, 'timeslot_delete.html', {
        'timeslot': timeslot,
        'is_admin': is_admin
    })<|MERGE_RESOLUTION|>--- conflicted
+++ resolved
@@ -749,61 +749,6 @@
 
     return render(request, 'booking_approve.html', {'booking': booking})
 
-<<<<<<< HEAD
-"""@login_required
-def salesman_booking_approve(request, pk):
-    #Salesman approve their own pending booking
-    booking = get_object_or_404(Booking, pk=pk)
-    
-    # Check if user is the salesman for this booking
-    if booking.salesman != request.user:
-        messages.error(request, 'You can only approve your own bookings.')
-        return redirect('salesman_pending_bookings')
-    
-    if not booking.can_be_approved():
-        messages.error(request, 'This booking cannot be approved.')
-        return redirect('salesman_pending_bookings')
-    
-    if request.method == 'POST':
-        booking.status = 'confirmed'
-        booking.approved_at = timezone.now()
-        booking.approved_by = request.user
-        booking.save()
-        
-        # Send confirmation emails to client and salesman
-        try:
-            send_booking_confirmation(booking)
-        except Exception as e:
-            logger.warning(f"Failed to send booking confirmation: {str(e)}")
-        
-        # Send approval notification to remote agent who created it
-        try:
-            send_booking_approved_notification(booking)
-        except Exception as e:
-            logger.warning(f"Failed to send approval notification: {str(e)}")
-        
-        messages.success(
-            request, 
-            f'✓ Booking approved for {booking.client.get_full_name()}. '
-            f'Confirmation emails sent to all parties.'
-        )
-        
-        # Log the approval
-        from .signals import create_audit_log
-        create_audit_log(
-            user=request.user,
-            action='update',
-            entity_type='Booking',
-            entity_id=booking.id,
-            changes={'status': 'confirmed', 'approved_by': request.user.get_full_name()},
-            request=request
-        )
-        
-        return redirect('salesman_pending_bookings')
-    
-    return render(request, 'salesman_booking_approve.html', {'booking': booking})"""
-=======
->>>>>>> 9510fabd
 
 @login_required
 def booking_cancel(request, pk):
