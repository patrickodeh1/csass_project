--- conflicted
+++ resolved
@@ -493,18 +493,6 @@
         self.payroll_period = kwargs.pop('payroll_period', None)
         super().__init__(*args, **kwargs)
         
-<<<<<<< HEAD
-        # Filter users to remote agents who are on the payroll (have bookings or are active remote agents)
-        if self.payroll_period:
-            # Get remote agents who have bookings in this period OR are active remote agents
-            self.fields['user'].queryset = User.objects.filter(
-                groups__name='remote_agent',
-                is_active=True
-            ).distinct()
-            
-            self.fields['booking'].queryset = Booking.objects.filter(
-                payroll_period=self.payroll_period,
-=======
         # Filter users to remote_agents who are on the payroll
         self.fields['user'].queryset = User.objects.filter(
             groups__name='remote_agent',
@@ -515,7 +503,6 @@
             self.fields['booking'].queryset = Booking.objects.filter(
                 appointment_date__gte=self.payroll_period.start_date,
                 appointment_date__lte=self.payroll_period.end_date,
->>>>>>> 111c7492
                 created_by__groups__name='remote_agent'
             )
         
